from __future__ import absolute_import, division, print_function

import pytest

import numpy as np

import torch
from torch.autograd import Variable

from pyro.distributions.omt_mvn import OMTMultivariateNormal
from pyro.distributions import MultivariateNormal

from tests.common import assert_equal


def analytic_grad(L11=1.0, L22=1.0, L21=1.0, omega1=1.0, omega2=1.0):
    dp = L11 * omega1 + L21 * omega2
    fact_1 = - omega2 * dp
    fact_2 = np.exp(- 0.5 * (L22 * omega2) ** 2)
    fact_3 = np.exp(- 0.5 * dp ** 2)
    return fact_1 * fact_2 * fact_3


@pytest.mark.parametrize('L21', [0.4, 1.1])
@pytest.mark.parametrize('L11', [0.6, 0.95])
@pytest.mark.parametrize('omega1', [0.5, 0.9])
@pytest.mark.parametrize('sample_shape', [torch.Size([1000, 1000]), torch.Size([100000])])
<<<<<<< HEAD
@pytest.mark.parametrize('mvn_dist', [OMTMultivariateNormal])
@pytest.mark.parametrize('mvn_dist', [OMTMultivariateNormal, OTCVMultivariateNormal])
def test_mean(mvn_dist, sample_shape, L21, omega1, L11, L22=0.8, L33=0.9, omega2=0.75, print_result=False):
=======
def test_mean_gradient(sample_shape, L21, omega1, L11, L22=0.8, L33=0.9, omega2=0.75):
>>>>>>> af8090ac
    omega = Variable(torch.Tensor([omega1, omega2, 0.0]))
    mu = Variable(torch.zeros(3), requires_grad=True)
    zero_vec = [0.0, 0.0, 0.0]
    off_diag = Variable(torch.Tensor([zero_vec, [L21, 0.0, 0.0], zero_vec]), requires_grad=True)
    L = Variable(torch.diag(torch.Tensor([L11, L22, L33]))) + off_diag

    dist = OMTMultivariateNormal(mu, L)
    z = dist.rsample(sample_shape)
    torch.cos((omega*z).sum(-1)).mean().backward()

    computed_grad = off_diag.grad.clone().data.numpy()[1, 0]
    analytic = analytic_grad(L11=L11, L22=L22, L21=L21, omega1=omega1, omega2=omega2)
<<<<<<< HEAD
    if not print_result:
        return computed_grad
    else:
        print("an comp", analytic, computed_grad, L21, omega1, L11, sample_shape)
    assert(mu.grad.size() == mu.size())
    assert(off_diag.grad.size() == off_diag.size())
    #assert_equal(analytic, computed_grad, prec=0.015, msg='bad cholesky grad for %s (expected %.5f, got %.5f)' % (mvn_dist,
    #             analytic, computed_grad))

blah=[]
for _ in range(2000):
    blah.append(test_mean(OMTMultivariateNormal, torch.Size(), L21=0.9, omega1=1.3, L11=1.2))
print("computed", np.mean(blah), np.std(blah))
print("analytic", analytic_grad(L11=1.2, L22=0.8, L21=0.9, omega1=1.3, omega2=0.75))

#test_mean(OTCVMultivariateNormal, torch.Size([2000, 2000]), 0.5, 1.0, 0.7)
test_mean(OMTMultivariateNormal, torch.Size([20000]), 0.9, 1.3, 1.2, print_result=True)
=======
    assert(off_diag.grad.size() == off_diag.size())
    assert(mu.grad.size() == mu.size())
    assert(torch.triu(off_diag.grad, 1).sum() == 0.0)
    assert_equal(analytic, computed_grad, prec=0.015,
                 msg='bad cholesky grad for OMTMultivariateNormal (expected %.5f, got %.5f)' %
                 (analytic, computed_grad))

>>>>>>> af8090ac

def test_log_prob():
    loc = Variable(torch.Tensor([2, 1, 1, 2, 2]))
    D = Variable(torch.Tensor([1, 2, 3, 1, 3]))
    W = Variable(torch.Tensor([[1, -1, 2, 2, 4], [2, 1, 1, 2, 6]]))
    x = Variable(torch.Tensor([2, 3, 4, 1, 7]))
    L = D.diag() + torch.tril(W.t().matmul(W))
    cov = torch.mm(L, L.t())

    mvn = MultivariateNormal(loc, cov)
    omt_mvn = OMTMultivariateNormal(loc, L)
    assert_equal(mvn.log_prob(x), omt_mvn.log_prob(x))<|MERGE_RESOLUTION|>--- conflicted
+++ resolved
@@ -7,8 +7,7 @@
 import torch
 from torch.autograd import Variable
 
-from pyro.distributions.omt_mvn import OMTMultivariateNormal
-from pyro.distributions import MultivariateNormal
+from pyro.distributions import MultivariateNormal, OMTMultivariateNormal, OTCVMultivariateNormal
 
 from tests.common import assert_equal
 
@@ -25,13 +24,8 @@
 @pytest.mark.parametrize('L11', [0.6, 0.95])
 @pytest.mark.parametrize('omega1', [0.5, 0.9])
 @pytest.mark.parametrize('sample_shape', [torch.Size([1000, 1000]), torch.Size([100000])])
-<<<<<<< HEAD
-@pytest.mark.parametrize('mvn_dist', [OMTMultivariateNormal])
 @pytest.mark.parametrize('mvn_dist', [OMTMultivariateNormal, OTCVMultivariateNormal])
-def test_mean(mvn_dist, sample_shape, L21, omega1, L11, L22=0.8, L33=0.9, omega2=0.75, print_result=False):
-=======
-def test_mean_gradient(sample_shape, L21, omega1, L11, L22=0.8, L33=0.9, omega2=0.75):
->>>>>>> af8090ac
+def test_mean_gradient(mvn_dist, sample_shape, L21, omega1, L11, L22=0.8, L33=0.9, omega2=0.75, print_result=True):
     omega = Variable(torch.Tensor([omega1, omega2, 0.0]))
     mu = Variable(torch.zeros(3), requires_grad=True)
     zero_vec = [0.0, 0.0, 0.0]
@@ -44,33 +38,25 @@
 
     computed_grad = off_diag.grad.clone().data.numpy()[1, 0]
     analytic = analytic_grad(L11=L11, L22=L22, L21=L21, omega1=omega1, omega2=omega2)
-<<<<<<< HEAD
     if not print_result:
         return computed_grad
     else:
         print("an comp", analytic, computed_grad, L21, omega1, L11, sample_shape)
     assert(mu.grad.size() == mu.size())
     assert(off_diag.grad.size() == off_diag.size())
-    #assert_equal(analytic, computed_grad, prec=0.015, msg='bad cholesky grad for %s (expected %.5f, got %.5f)' % (mvn_dist,
-    #             analytic, computed_grad))
+    assert_equal(analytic, computed_grad, prec=0.005, msg='bad cholesky grad for %s (expected %.5f, got %.5f)' % (mvn_dist,
+                 analytic, computed_grad))
 
-blah=[]
-for _ in range(2000):
-    blah.append(test_mean(OMTMultivariateNormal, torch.Size(), L21=0.9, omega1=1.3, L11=1.2))
-print("computed", np.mean(blah), np.std(blah))
-print("analytic", analytic_grad(L11=1.2, L22=0.8, L21=0.9, omega1=1.3, omega2=0.75))
+if 0:
+    blah=[]
+    for _ in range(2000):
+        blah.append(test_mean_gradient(OMTMultivariateNormal, torch.Size(), L21=0.9, omega1=1.3, L11=1.2))
+    print("computed", np.mean(blah), np.std(blah))
+    print("analytic", analytic_grad(L11=1.2, L22=0.8, L21=0.9, omega1=1.3, omega2=0.75))
 
-#test_mean(OTCVMultivariateNormal, torch.Size([2000, 2000]), 0.5, 1.0, 0.7)
-test_mean(OMTMultivariateNormal, torch.Size([20000]), 0.9, 1.3, 1.2, print_result=True)
-=======
-    assert(off_diag.grad.size() == off_diag.size())
-    assert(mu.grad.size() == mu.size())
-    assert(torch.triu(off_diag.grad, 1).sum() == 0.0)
-    assert_equal(analytic, computed_grad, prec=0.015,
-                 msg='bad cholesky grad for OMTMultivariateNormal (expected %.5f, got %.5f)' %
-                 (analytic, computed_grad))
+    #test_mean(OTCVMultivariateNormal, torch.Size([2000, 2000]), 0.5, 1.0, 0.7)
+    test_mean_gradient(OMTMultivariateNormal, torch.Size([20000]), 0.9, 1.3, 1.2, print_result=True)
 
->>>>>>> af8090ac
 
 def test_log_prob():
     loc = Variable(torch.Tensor([2, 1, 1, 2, 2]))
